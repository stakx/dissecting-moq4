﻿<?xml version="1.0" encoding="utf-8"?>
<package xmlns="http://schemas.microsoft.com/packaging/2011/08/nuspec.xsd">
  <metadata>
    <id>Moq</id>
    <version>4.4</version>
    <title>Moq: an enjoyable mocking library</title>
    <authors>Daniel Cazzulino, kzu</authors>
    <owners>Daniel Cazzulino, Clarius Labs, kzu</owners>
    <licenseUrl>http://www.opensource.org/licenses/bsd-license.php</licenseUrl>
    <projectUrl>http://www.moqthis.com</projectUrl>
    <requireLicenseAcceptance>false</requireLicenseAcceptance>
    <description>Moq is the most popular and friendly mocking framework for .NET</description>
    <tags>moq tdd mocking mocks unittesting agile unittest</tags>
    <releaseNotes>Version 4.6
* Updated to .NET 4.5
* Dropped support for .NET &lt; 4.5 and Silverlight
* Remove ILMerge. Depend on Castle NuGet package instead.

Version 4.3
* Added support for Roslyn
* Automatically add implemented interfaces to mock

Version 4.2
* Improved support for async APIs by making default value a completed task
* Added support for async Returns and Throws
* Improved mock invocation sequence testing
* Improved support for multi-threaded tests
* Added support for named mocks

Version 4.1
* Added covariant IMock&lt;out T&gt; interface to Mock&lt;T&gt;
* Added It.IsNotNull&lt;T&gt;
* Fix: 'NullReferenceException when subscribing to an event'
* Added overloads to Verify to accept Times as a Method Group
* Feature request: It.IsIn(..), It.IsNotIn(...)
* Corrected Verify method behavior for generic methods calls
* Differentiate verification error from mock crash
* Fix: Adding (and removing) handlers for events declared on interfaces works
when CallBase = true.
* Update to latest Castle
* Fix: Mock.Of (Functional Syntax) doesn't work on properties with non-public setters
* Fix: Allow to use CallBase instead of Returns
* Fix: Solved Multi-threading issue - IndexOutOfRangeException
* Capability of mocking delegates (event handlers)

Version 4.0
* Linq to Mocks: Mock.Of&lt;T&gt;(x =&gt; x.Id == 23 &amp;&amp; x.Title == "Rocks!")
* Fixed issues:
  *  87	BadImageFormatException when using a mock with a Visual Studio generated Accessor object
  *  166	Unable to use a delegate to mock a function that takes 5 or more parameters.
  *  168	Call count failure message never says which is the actual invocation count
  *  175	theMock.Object failing on VS2010 Beta 1
  *  177	Generic constraint on interface method causes BadImageFormatException when getting Object.
  *  183	Display what invocations were recieved when the expected one hasn't been met
  *  186	Methods that are not virtual gives non-sense-exception message
  *  188	More Callback Overloads
  *  199	Simplify SetupAllProperties implementation to simply iterate and call SetupProperty
  *  200	Fluent mock does not honor parent mock CallBase setting.
  *  202	Mock.Protected().Expect() deprecated with no work-around
  *  204	Allow default return values to be specified (per-mock)
  *  205	Error calling SetupAllProperties for Mock&lt;IDataErrorInfo&gt;
  *  206	Linq-to-Mocks Never Returns on Implicit Boolean Property
  *  207	NullReferenceException thrown when using Mocks.CreateQuery with implicit boolean expression
  *  208	Can't setup a mock for method that accept lambda expression as argument.
  *  211	SetupAllProperties should return the Mock&lt;T&gt; instead of void. 
  *  223	When a method is defined to make the setup an asserts mock fails
  *  226	Can't raise events on mocked Interop interfaces
  *  229	CallBase is not working for virtual events
  *  238	Moq fails to mock events defined in F# 
  *  239	Use Func instead of Predicate
  *  250	4.0 Beta 2 regression - cannot mock MethodInfo when targetting .NET 4
  *  251	When a generic interface also implements a non-generic version, Verify does not work in some cases
  *  254	Unable to create mock of EnvDTE.DTE
  *  261	Can not use protected setter in public property
  *  267	Generic argument as dependency for method Setup overrides all previous method setups for a given method
  *  273	Attempting to create a mock thrown a Type Load exception. The message refers to an inaccessible interface.
  *  276	.Net 3.5 no more supported

Version 3.0

* Silverlight support! Finally integrated Jason's Silverlight contribution! Issue #73
* Brand-new simplified event raising syntax (#130): mock.Raise(foo =&gt; foo.MyEvent += null, new MyArgs(...));
* Support for custom event signatures (not compatible with EventHandler): mock.Raise(foo =&gt; foo.MyEvent += null, arg1, arg2, arg3);
* Substantially improved property setter behavior: mock.VerifySet(foo =&gt; foo.Value = "foo");  //(also available for SetupSet
* Renamed Expect* with Setup*
* Vastly simplified custom argument matchers: public int IsOdd() &lt; return Match&lt;int&gt;.Create(v =&gt; i % 2 == 0); &gt;
* Added support for verifying how many times a member was invoked: mock.Verify(foo =&gt; foo.Do(), Times.Never());
* Added simple sample app named StoreSample
* Moved Stub functionality to the core API (SetupProperty and SetupAllProperties)
* Fixed sample ASP.NET MVC app to work with latest version
* Allow custom matchers to be created with a substantially simpler API
* Fixed issue #145 which prevented discrimination of setups by generic method argument types
* Fixed issue #141 which prevented ref arguments matching value types (i.e. a Guid)
* Implemented improvement #131: Add support for It.IsAny and custom argument matchers for SetupSet/VerifySet
* Implemented improvement #124 to render better error messages
* Applied patch from David Kirkland for improvement #125 to improve matching of enumerable parameters
* Implemented improvement #122 to provide custom errors for Verify
* Implemented improvement #121 to provide null as default value for Nullable&lt;T&gt;
* Fixed issue #112 which fixes passing a null argument to a mock constructor
* Implemented improvement #111 to better support params arguments
* Fixed bug #105 about improperly overwriting setups for property getter and setter
* Applied patch from Ihar.Bury for issue #99 related to protected expectations 
* Fixed issue #97 on not being able to use SetupSet/VerifySet if property did not have a getter
* Better integration with Pex (http://research.microsoft.com/en-us/projects/Pex/)
* Various other minor fixes (#134, #135, #137, #138, #140, etc.)
    

Version 2.6

* Implemented Issue #55: We now provide a mock.DefaultValue = [DefaultValue.Empty | DefaultValue.Mock] which will provide the current behavior (default) or mocks for mockeable return types for loose mock invocations without expectations.
* Added support for stubbing properties from moq-contrib: now you can do mock.Stub(m =&gt; m.Value) and add stub behavior to the property. mock.StubAll() is also provided. This integrates with the DefaultValue behavior too, so you can stub entire hierarchies :).
* Added support for mocking methods with out and ref parameters (Issue #50)
* Applied patch contributed by slava for Issue #72: add support to limit numbor of calls on mocked method (we now have mock.Expect(...).AtMost(5))
* Implemented Issue #94: Easier setter verification: Now we support ExpectSet(m = m.Value, "foo") and VerifySet(m = m.Value, 5) (Thanks ASP.NET MVC Team!)
* Implemented issue #96: Automatically chain mocks when setting expectations. It's now possible to specify expectations for an entire hierarchy of objects just starting from the root mock. THIS IS REALLY COOL!!!
* Fixed Issue #89: Expects() does not always return last expectation
* Implemented Issue 91: Expect a method/property to never be called (added Never() method to an expectation. Can be used on methods, property getters and setters)
* Fixed Issue 86: IsAny&lt;T&gt; should check if the value is actually of type T
* Fixed Issue 88: Cannot mock protected internal virtual methods using Moq.Protected
* Fixed Issue 90: Removing event handlers from mocked objects
* Updated demo and added one more test for the dynamic addition of interfaces

Version 2.5

* Added support for mocking protected members
* Added new way of extending argument matchers which is now very straightforward
* Added support for mocking events
* Added support for firing events from expectations
* Removed usage of MBROs which caused inconsistencies in mocking features
* Added ExpectGet and ExpectSet to better support properties, and provide better intellisense.
* Added verification with expressions, which better supports Arrange-Act-Assert testing model (can do Verify(m =&gt; m.Do(...)))
* Added Throws&lt;TException&gt;
* Added mock.CallBase property to specify whether the virtual members base implementation should be called
* Added support for implementing and setting expectations and verifying additional interfaces in the mock, via the new mock.As&lt;TInterface&gt;() method (thanks Fernando Simonazzi!)
* Improved argument type matching for Is/IsAny  (thanks Jeremy.Skinner!)


Version 2.0

* Refactored fluent API on mocks. This may cause some existing tests to fail, but the fix is trivial (just reorder the calls to Callback, Returns and Verifiable)
* Added support for retrieving a Mock&lt;T&gt; from a T instance created by a mock.
* Added support for retrieving the invocation arguments from a Callback or Returns.
* Implemented AtMostOnce() constraint 
* Added support for creating MBROs with protected constructors
* Loose mocks now return default empty arrays and IEnumerables instead of nulls


Version 1.5.1

* Refactored MockFactory to make it simpler and more explicit to use with regards to verification. Thanks Garry Shutler for the feedback! 

Version 1.5

* Added MockFactory to allow easy construction of multiple mocks with the same behavior and verification 

Version 1.4

* Added support for passing constructor arguments for mocked classes.
* Improved code documentation 

Version 1.3

 * Added support for overriding expectations set previously on a Mock. Now adding a second expectation for the same method/property call will override the existing one. This facilitates setting up default expectations in a fixture setup and overriding when necessary in a specific test.
 * Added support for mock verification. Both Verify and VerifyAll are provided for more flexibility (the former only verifies methods marked Verifiable) 

Version 1.2

* Added support for MockBehavior mock constructor argument to affect the way the mocks expect or throw on calls. 

Version 1.1

* Merged branch for dynamic types. Now Moq is based on Castle DynamicProxy2 to support a wider range of mock targets.
* Added ILMerge so that Castle libraries are merged into Moq assembly (no need for external references and avoid conflicts) 

Version 1.0

* Initial release, initial documentation process in place, etc. 
</releaseNotes>
<<<<<<< HEAD
    <dependencies>
      <group targetFramework=".NETFramework4.5">
        <dependency id="Castle.Core" version="4.0.0-alpha001" />
      </group>
      <group targetFramework=".NETStandard1.3">
        <dependency id="Castle.Core" version="4.0.0-alpha001" />
        <dependency id="System.Collections" version="4.0.11-rc2-24027" />
        <dependency id="System.Collections.Concurrent" version="4.0.12-rc2-24027" />
        <dependency id="System.Diagnostics.Debug" version="4.0.11-rc2-24027" />
        <dependency id="System.Diagnostics.Tools" version="4.0.1-rc2-24027" />
        <dependency id="System.Globalization" version="4.0.11-rc2-24027" />
        <dependency id="System.Linq" version="4.1.0-rc2-24027" />
        <dependency id="System.Linq.Expressions" version="4.0.11-rc2-24027" />
        <dependency id="System.Linq.Queryable" version="4.0.1-rc2-24027" />
        <dependency id="System.Reflection" version="4.1.0-rc2-24027" />
        <dependency id="System.Reflection.Emit" version="4.0.1-rc2-24027" />
        <dependency id="System.Reflection.Emit.ILGeneration" version="4.0.1-rc2-24027" />
        <dependency id="System.Reflection.Extensions" version="4.0.1-rc2-24027" />
        <dependency id="System.Reflection.Primitives" version="4.0.1-rc2-24027" />
        <dependency id="System.Reflection.TypeExtensions" version="4.1.0-rc2-24027" />
        <dependency id="System.Resources.ResourceManager" version="4.0.1-rc2-24027" />
        <dependency id="System.Runtime" version="4.1.0-rc2-24027" />
        <dependency id="System.Runtime.Extensions" version="4.1.0-rc2-24027" />
        <dependency id="System.Text.RegularExpressions" version="4.0.12-rc2-24027" />
        <dependency id="System.Threading" version="4.0.11-rc2-24027" />
        <dependency id="System.Threading.Tasks" version="4.0.11-rc2-24027" />
      </group>
    </dependencies>
  </metadata>
  <files>
		<file src="Source\bin\$configuration$\Moq.dll" target="lib\net45" />
		<file src="Source\bin\$configuration$\Moq.pdb" target="lib\net45" />
		<file src="Source\bin\$configuration$\Moq.xml" target="lib\net45" />
		<file src="Source.NetCore\bin\$configuration$\Moq.dll" target="lib\netstandard1.3" />
		<file src="Source.NetCore\bin\$configuration$\Moq.pdb" target="lib\netstandard1.3" />
		<file src="Source.NetCore\bin\$configuration$\Moq.xml" target="lib\netstandard1.3" />
=======
	<dependencies>
      <group targetFramework=".NETFramework4.5">
        <dependency id="Castle.Core" version="3.3.3" />
      </group>
	</dependencies>
  </metadata>
  <files>
    <file src="Source\bin\$configuration$\Moq.dll" target="lib\net45" />
    <!-- Could not verify that  GitLink works, so disabling pdbs for now -->
    <!--<file src="Source\bin\$configuration$\Moq.pdb" target="lib\net45" />-->
    <file src="Source\bin\$configuration$\Moq.xml" target="lib\net45" />    
>>>>>>> 44b3fbc0
  </files>
</package><|MERGE_RESOLUTION|>--- conflicted
+++ resolved
@@ -2,7 +2,7 @@
 <package xmlns="http://schemas.microsoft.com/packaging/2011/08/nuspec.xsd">
   <metadata>
     <id>Moq</id>
-    <version>4.4</version>
+    <version>4.6</version>
     <title>Moq: an enjoyable mocking library</title>
     <authors>Daniel Cazzulino, kzu</authors>
     <owners>Daniel Cazzulino, Clarius Labs, kzu</owners>
@@ -176,7 +176,6 @@
 
 * Initial release, initial documentation process in place, etc. 
 </releaseNotes>
-<<<<<<< HEAD
     <dependencies>
       <group targetFramework=".NETFramework4.5">
         <dependency id="Castle.Core" version="4.0.0-alpha001" />
@@ -208,23 +207,12 @@
   </metadata>
   <files>
 		<file src="Source\bin\$configuration$\Moq.dll" target="lib\net45" />
-		<file src="Source\bin\$configuration$\Moq.pdb" target="lib\net45" />
+		<!-- Could not verify that  GitLink works, so disabling pdbs for now -->
+		<!--<file src="Source\bin\$configuration$\Moq.pdb" target="lib\net45" />-->
 		<file src="Source\bin\$configuration$\Moq.xml" target="lib\net45" />
 		<file src="Source.NetCore\bin\$configuration$\Moq.dll" target="lib\netstandard1.3" />
-		<file src="Source.NetCore\bin\$configuration$\Moq.pdb" target="lib\netstandard1.3" />
+		<!-- Could not verify that  GitLink works, so disabling pdbs for now -->
+		<!--<file src="Source.NetCore\bin\$configuration$\Moq.pdb" target="lib\netstandard1.3" />-->
 		<file src="Source.NetCore\bin\$configuration$\Moq.xml" target="lib\netstandard1.3" />
-=======
-	<dependencies>
-      <group targetFramework=".NETFramework4.5">
-        <dependency id="Castle.Core" version="3.3.3" />
-      </group>
-	</dependencies>
-  </metadata>
-  <files>
-    <file src="Source\bin\$configuration$\Moq.dll" target="lib\net45" />
-    <!-- Could not verify that  GitLink works, so disabling pdbs for now -->
-    <!--<file src="Source\bin\$configuration$\Moq.pdb" target="lib\net45" />-->
-    <file src="Source\bin\$configuration$\Moq.xml" target="lib\net45" />    
->>>>>>> 44b3fbc0
   </files>
 </package>