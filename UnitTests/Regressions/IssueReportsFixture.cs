--- conflicted
+++ resolved
@@ -1603,12 +1603,7 @@
 
 		public class Issue469
 		{
-<<<<<<< HEAD
-			[Fact(Skip =
-				"Temporarily disabled due to a regression in Castle Core, see https://github.com/castleproject/Core/issues/309.")]
-=======
-			[Fact]
->>>>>>> 374418d7
+			[Fact]
 			public void Mock_Object_should_be_able_to_mock_interface_with_overloaded_generic_methods_with_generic_parameters()
 			{
 				object dummy = new Mock<IHaveOverloadedGenericMethod>().Object;
